(* This file is part of Learn-OCaml.
 *
 * Copyright (C) 2019 OCaml Software Foundation.
 * Copyright (C) 2016-2018 OCamlPro.
 *
 * Learn-OCaml is distributed under the terms of the MIT license. See the
 * included LICENSE file for details. *)

open Learnocaml_data
open Lwt.Infix
module Api = Learnocaml_api

open Cmdliner
open Arg

let version = Api.version

let url_conv =
  conv ~docv:"URL" (
      (fun s ->
        try Ok (Uri.of_string s)
        with e -> Error (`Msg (Printexc.to_string e))),
      Uri.pp_hum
    )

let token_conv =
  conv ~docv:"TOKEN" (
      (fun s ->
        try Ok (Token.parse s)
        with Failure msg ->
          Error (`Msg (Printf.sprintf "Invalid token %s: %s" s msg))),
      (fun fmt t -> Format.pp_print_string fmt (Token.to_string t))
    )

module Args_global = struct
  type t = {
      server_url: Uri.t option;
      token: Learnocaml_data.student Learnocaml_data.token option;
      local: bool;
    }

  let server_url =
    value & opt (some url_conv) None &
    info ["s";"server"] ~docv:"URL" ~doc:
      "The URL of the learn-ocaml server"
      ~env:(Term.env_info "LEARNOCAML_SERVER" ~doc:
              "Sets the learn-ocaml server URL. Overridden by $(b,--server).")

  let token =
    value & opt (some token_conv) None & info ["token";"t"] ~docv:"TOKEN" ~doc:
      "Your token on the learn-ocaml server. This is required when submitting \
       solutions or interacting with the server."
      ~env:(Term.env_info "LEARNOCAML_TOKEN" ~doc:
              "Sets the learn-ocaml user token on the sever. Overridden by \
               $(b,--token).")

  let local =
    value & flag & info ["local"] ~doc:
      "Use a configuration file local to the current directory, rather \
       than user-wide"

  let apply server_url token local =
    {server_url; token; local}

  let term =
    Term.(const apply $server_url $token $local)

  let term_server =
    Term.(const (fun x -> x) $ server_url)
end

module Args_create_token = struct
  type t = {
      nickname : string option;
      secret : string;
    }

  let nickname =
    value & pos 0 (some string) None & info [] ~docv:"NICKNAME" ~doc:
      "The desired nickname"

  let secret =
    value & pos 1 string "" & info [] ~docv:"SECRET" ~doc:
      "The secret. If not provided, use \"\" as a secret"

  let apply nickname secret = {nickname; secret}

  let term = Term.(const apply $ nickname $ secret)
end

module Args_exercise_id = struct
  let id =
    value & pos 0 (some string) None & info [] ~docv:"ID" ~doc:
      "The exercise identifier"

  let term = Term.(const (fun x -> x) $ id)
end

module Args_exercises = struct
  type t = {
    solution_file: string option;
    exercise_id: string option;
    output_format: [`Console|`Json|`Html|`Raw];
    submit: bool;
    color: bool;
    verbosity: int;
    }

  let solution_file =
    value & pos 0 (some file) None & info [] ~docv:"FILE" ~doc:
      "The file containing the user's solution to the exercise"

  let exercise_id =
    value & opt (some string) None & info ["id"] ~docv:"ID" ~doc:
      "The exercise identifier. If unspecified, this is inferred from the file \
       name"

  let output_format =
    value & vflag `Console & [
      `Console, info ["console"] ~doc:
        "output the results to the console. This is the default";
      `Json, info ["json"] ~doc:
        "output the results as JSON, to stdout";
      `Html, info ["html"] ~doc:
        "output the results as HTML, to the console";
      `Raw, info ["raw"] ~doc:
        "output the results as raw text";
    ]

  let dont_submit =
    value & flag & info ["n";"dry-run"] ~doc:
      "Perform the grading locally, but don't submit back to the server"

  let color_when =
    let when_enum = ["always", Some true; "never", Some false; "auto", None] in
    value & opt (enum when_enum) None & info ["color"] ~docv:"WHEN" ~doc:
      ("Colorise the output, and also allows use of UTF-8 characters. $(docv) \
        must be "^doc_alts_enum when_enum)

  let verbose =
    value & flag_all & info ["v";"verbose"] ~doc:
      "Be more verbose. Can be repeated"

  let apply solution_file exercise_id output_format dont_submit
        color_when verbose  =
    let color = match color_when with
      | Some o -> o
      | None -> Unix.(isatty stdout) && Sys.getenv_opt "TERM" <> Some "dumb"
    in
    {
      solution_file;
      exercise_id;
      output_format;
      submit = not dont_submit;
      color;
      verbosity = List.length verbose;
    }

  let term =
    Term.(const apply
          $solution_file $exercise_id $output_format $dont_submit
          $color_when $verbose )
end

module Args_fetch = struct
  let id =
    value & pos_all string [] & info [] ~docv:"EXERCISE_ID" ~doc:
      "Exercise identifier. Can be repeated. \
       If not present, all the exercises will be downloaded"

  let term = Term.(const (fun x -> x) $ id)
end

module ConfigFile = struct

  type t = {
    server: Uri.t;
    token: Token.t;
  }

  let local_path, user_path =
    let ( / ) = Filename.concat in
    Sys.getcwd () / ".learnocaml-client",
    (try Sys.getenv "HOME" with Not_found -> ".")
    / ".config" / "learnocaml" / "client.json"

  let path ?(local=false) () =
    if local then
      if Sys.file_exists local_path then Some local_path else None
    else
      List.find_opt Sys.file_exists [local_path; user_path]

  let enc =
    let open Json_encoding in
    conv
      (fun {server; token} -> server, token)
      (fun (server, token) -> {server; token}) @@
    obj2
      (req "server" (conv Uri.to_string Uri.of_string string))
      (req "token" Token.(conv to_string parse string))

  let read file =
    Lwt_io.with_file ~mode:Lwt_io.Input file Lwt_io.read >|=
    Ezjsonm.from_string >|=
    Json_encoding.destruct enc

  let write path t =
    Lwt_utils.mkdir_p (Filename.dirname path) >>= fun () ->
    Lwt_io.(with_file ~mode:Output ~perm:0o600 path) @@ fun oc ->
    Json_encoding.construct enc t |> function
    | `O _ | `A _ as json -> Lwt_io.write oc (Ezjsonm.to_string json)
    | _ -> assert false

end

module Console = struct

  let enable_colors = ref false
  let enable_utf8 = ref false

  let color cols =
    let code = function
      | `Bold -> "1"
      | `Underline -> "4"
      | `Crossed -> "9"
      | `Black -> "30"
      | `Red -> "31"
      | `Green -> "32"
      | `Yellow -> "33"
      | `Blue -> "34"
      | `Magenta -> "35"
      | `Cyan -> "36"
      | `White -> "37"
      | `Bg `Black -> "40;37"
      | `Bg `Red -> "41;37"
      | `Bg `Green -> "42;30"
      | `Bg `Yellow -> "43;30"
      | `Bg `Blue -> "44;37"
      | `Bg `Magenta -> "45;30"
      | `Bg `Cyan -> "46;30"
      | `Bg `White -> "47;30"
    in
    if !enable_colors then
      Printf.sprintf "\027[%sm%s\027[m"
        (String.concat ";" @@ (List.map code cols))
    else
      fun s -> s

  let status_line s =
    if !enable_colors then
      (flush stdout; Printf.eprintf "%s..%!\r\027[K" s)
    else
      Printf.eprintf "%s..\n" s

  let utf default c = if !enable_utf8 then c else default

  let block ?title ?border_color ?text_color ?(no_open=false) s =
    let top = utf "+" "\xe2\x94\x8c\xe2\x94\x80" (*U+250C U+2500*) in
    let left = utf "|" "\xe2\x94\x82" (*U+2502*) in
    let bottom = utf "`" "\xe2\x94\x94\xe2\x94\x80" (*U+2514 U+2500*) in
    let buf = Buffer.create (String.length s + String.length s / 10) in
    let oc = function None -> (fun s -> s) | Some col -> color col in
    if not no_open then
      Buffer.add_string buf (oc border_color top);
    (match title with
     | None -> ()
     | Some s ->
         match String.split_on_char '\n' s with
         | s1::r ->
             if not no_open then
               Buffer.add_string buf " ";
             Buffer.add_string buf s1;
             Buffer.add_char buf '\n';
             List.iter
               (fun si ->
                  if not no_open then
                    (Buffer.add_string buf left;
                     Buffer.add_string buf "  ");
                  Buffer.add_string buf si;
                  Buffer.add_char buf '\n')
               r;
             if not no_open then
               Buffer.add_string buf left;
         | [] -> ());
    if not no_open then
      Buffer.add_char buf '\n';
    List.iter
      (fun s ->
         Buffer.add_string buf (oc border_color left);
         Buffer.add_string buf "  ";
         Buffer.add_string buf (oc text_color s);
         Buffer.add_char buf '\n')
      (String.split_on_char '\n' s);
    Buffer.add_string buf (oc border_color bottom);
    Buffer.add_char buf '\n';
    Buffer.contents buf

  let button col s =
    let left = utf "<" "\xe2\x9d\xb0" (*U+2770*) in
    let right = utf ">" "\xe2\x9d\xb1" (*U+2771*) in
    color [`Bg col] left ^ color [`Bg col] s ^ color [`Bg col] right

  let hline ?(width=80) () =
    let c = utf "-" "\xe2\x94\x80" (*U+2500*) in
    let ln = String.length c in
    let b = Bytes.create (width * ln + 1) in
    for i = 0 to width - 1 do String.blit c 0 b (i * ln) ln done;
    Bytes.set b (width * ln) '\n';
    Bytes.to_string b

  let rec input ?default parse =
    flush stderr;
    let on_empty () =
      match default with
      | Some d -> d
      | None ->
          Printf.eprintf "I beg you pardon? %!";
          input ?default parse
    in
    try match read_line () with
      | "" -> on_empty ()
      | s ->
          try parse s with Failure msg ->
            Printf.eprintf "Invalid input: %s\nPlease try again: %!" msg;
            input ?default parse
    with
    | End_of_file -> prerr_newline (); on_empty ()
    | Sys.Break as e -> prerr_newline (); raise e

  let yesno ?(default=false) () =
    input ~default (fun s -> match String.lowercase_ascii s with
        | "y" | "yes" -> true
        | "n" | "no" -> false
        | _ -> failwith "please answer 'y' or 'n'.")

end

let get_score =
  let open Learnocaml_report in
  let rec get_score report =
    List.fold_left (fun acc -> function
        | Section (_text, report) -> get_score acc report
        | Message (_text, status) -> match status with
          | Success i -> acc + i
          | _ -> acc)
      report
  in
  get_score 0

let max_score exo = Learnocaml_exercise.(access File.max_score exo)

let print_score ?(max=1) ?color i =
  let color = match color with
    | None -> if i <= 0 then `Red else if i >= max then `Green else `Yellow
    | Some c -> c
  in
  if i <= 1 then
    Console.button color (Printf.sprintf " %3d pt  " i)
  else
    Console.button color (Printf.sprintf " %3d pts " i)

let console_report ?(verbose=false) ex report =
  let open Console in
  let open Learnocaml_report in
  let score = get_score report in
  let max_score = max_score ex in
  print_string (hline ());
  Printf.printf
    "## %-*s %s\n"
    (65 + String.length (color [`Bold] ""))
    (color [`Bold]
       (if score <= 0 then "Exercise failed"
        else if score >= max_score then "Exercise complete"
        else Printf.sprintf "Exercise incomplete (%02d%%)" (100 * score / max_score)))
    (print_score ~max:max_score score);
  print_string (hline ());
  print_newline ();
  let format_text t =
    String.concat " " @@ List.map (function
        | Text w -> w
        | Break -> "\n"
        | Code s when String.contains s '\n' -> "\n"^block ~border_color:[`Cyan] s
        | Code s -> color [`Cyan] s
        | Output s -> block ~border_color:[`Yellow] s)
      t
  in
  let rec all_good report =
    (List.for_all @@ function
      | Section (_, report) -> all_good report
      | Message (_, (Success _ | Informative | Warning | Important)) -> true
      | Message (_, Failure) -> false)
      report
  in
  let rec format_item = function
    | Section (text, report) ->
        let good = all_good report in
        let score = get_score report in
        let title =
          let color =
            if good then `Green else if score = 0 then `Red else `Yellow
          in
          print_score ~color score ^ " " ^ format_text text
        in
        if not verbose && all_good report then
          title
        else
          "\n" ^ block ~title ~no_open:true
            (String.concat "\n" @@ List.map format_item report)
    | Message (text, Success i) ->
        print_score i ^ "   " ^ format_text text
    | Message (text, Failure) ->
        print_score 0 ^ "   " ^ format_text text
    | Message (text, Warning) ->
        color [`Bg `Yellow] "[ warning ]" ^ "   " ^ format_text text
    | Message (text, Informative) ->
        format_text text
    | Message (text, Important) ->
        color [`Bg `Cyan]   "[important]" ^ "   " ^ format_text text
  in
  List.iter (fun i -> print_endline (format_item i)) report;
  print_newline ()

module Api_client = Learnocaml_api.Client (Learnocaml_store.Json_codec)

let fetch server_url req =
  let url path args =
    let path = String.concat "/" (Uri.path server_url :: path) in
    let uri = Uri.with_path server_url path in
    Uri.with_query' uri args
  in
  let open Cohttp in
  let open Cohttp_lwt_unix in
  let do_req = function
    | { Learnocaml_api.meth = `GET; path; args } ->
        Client.get (url path args)
    | { Learnocaml_api.meth = `POST body; path; args } ->
        Client.post ~body:(Cohttp_lwt.Body.of_string body) (url path args)
  in
  Api_client.make_request
    (fun http_request ->
       do_req http_request >>= function
       | {Response.status = `OK; _}, body ->
           Cohttp_lwt.Body.to_string body >|= fun s -> Ok s
       | {Response.status = `Not_found; _}, _ ->
           Lwt.return (Error `Not_found)
       | {Response.status; _}, _ ->
           Lwt.return (Error (`Failure (Code.string_of_status status))))
    req
  >>= function
  | Ok x -> Lwt.return x
  | Error `Not_found -> raise Not_found
  | Error (`Failure s) -> Lwt.fail_with ("Server request failed: "^ s)

let fetch_exercise server_url token id =
  Lwt.catch (fun () -> fetch server_url (Api.Exercise (token, id)))
  @@ function
  | Not_found ->
      Printf.ksprintf Lwt.fail_with
        "Exercise %S was not found on the server."
        id
  | e -> Lwt.fail e

let upload_save server_url token save =
  Lwt.catch (fun () -> fetch server_url (Api.Update_save (token, save)))
  @@ function
  | e ->
      Printf.ksprintf Lwt.fail_with
        "Could not upload the results to the server: %s"
        (match e with Failure s -> s | e -> Printexc.to_string e)

let upload_report server token ex solution report =
  let score = get_score report in
  let max_score = max_score ex in
  let id = Learnocaml_exercise.(access File.id ex) in
  let mtime = Unix.gettimeofday () in
  let exercise_state =
    { Answer.
      solution;
      grade = if max_score = 0 then None else Some (score * 100 / max_score);
      report = Some report;
      mtime;
    }
  in
  let new_save =
    { Save.
      nickname = "";
      all_exercise_editors = SMap.empty;
      all_exercise_states = SMap.singleton id exercise_state;
      all_toplevel_histories = SMap.empty;
      all_exercise_toplevel_histories = SMap.empty;
    }
  in
  Lwt.catch (fun () -> upload_save server token new_save)
  @@ function
  | Not_found ->
      Printf.ksprintf Lwt.fail_with
        "Token %S not found on the server before upload."
        (Token.to_string token)
  | e -> Lwt.fail e

let check_server_version server =
  Lwt.catch (fun () ->
      fetch server (Api.Version ()) >|= fun server_version ->
      if server_version <> Api.version then
        (Printf.eprintf "API version mismatch: client v.%s and server v.%s\n"
           Api.version server_version;
         exit 1))
  @@ fun e ->
  Printf.eprintf "[ERROR] Could not reach server: %s\n"
    (match e with
     | Unix.Unix_error (err, _, _) -> Unix.error_message err
     | Failure m -> m
     | e -> Printexc.to_string e);
  exit 1

let get_server =
  let default_server = Uri.of_string "http://learn-ocaml.org" in
  function
  | Some s -> s
  | None ->
     Printf.eprintf
       "Please specify the address of the learn-ocaml server to use \
        [default: %s]: " (Uri.to_string default_server);
     let uri s =
       let u = Uri.of_string s in
       match Uri.scheme u with
       | None -> Uri.with_scheme u (Some "http")
       | Some ("http" (* | "https" *)) -> u
       | Some s ->
          failwith (Printf.sprintf
                      "unsupported scheme %S, please use http://."
                      s)
     in
     Console.input ~default:default_server uri

let init ?(local=false) ?server ?token () =
  let path = if local then ConfigFile.local_path else ConfigFile.user_path in
  let server = get_server server in
  let get_new_token nickname =
    Printf.printf "Please provide the secret: ";
    match Console.input ~default:None (fun s -> Some s) with
    | Some secret_candidate ->
       fetch server (Api.Create_token (Sha.sha512 secret_candidate, None, nickname))
    | None -> failwith "Please provide a secret"
  in
  let get_token () =
    match token with
    | Some t -> Lwt.return t
    | None ->
        Printf.eprintf
          "Please provide your user token on %s (leave empty to generate one): %!"
          (Uri.to_string server);
        match
          Console.input ~default:None
            (fun s -> Some (Token.parse s))
        with
        | Some t -> Lwt.return t
        | None ->
            Printf.eprintf "Please enter a nickname: %!";
            get_new_token
              (Console.input
                 (fun s -> if String.length s < 2 then None else Some s))
  in
  check_server_version server >>=
  get_token >>= fun token ->
  let config = { ConfigFile. server; token } in
  ConfigFile.write path config >|= fun () ->
  Printf.eprintf "Configuration written to %s\n%!" path;
  config

let get_config_option ?local ?(save_back=false) server_opt token_opt =
  match ConfigFile.path ?local () with
  | Some f ->
      ConfigFile.read f >>= fun c ->
      let c = match server_opt with
        | None -> c
        | Some server -> { c with ConfigFile.server }
      in
      let c = match token_opt with
        | None -> c
        | Some token -> { c with ConfigFile.token}
      in
      check_server_version c.ConfigFile.server
      >>= fun () ->
      (
        if save_back
        then
          ConfigFile.write f c >|= fun () ->
          Printf.eprintf "Configuration written to %s\n%!" f
        else
          Lwt.return_unit
      )
      >|= fun () -> Some c
  | None -> Lwt.return_none

let get_config ?local ?(save_back=false) server_opt token_opt =
  get_config_option ?local ~save_back server_opt token_opt
  >>= function
  | Some c -> Lwt.return c
  | None -> init ?local ?server:server_opt ?token:token_opt ()

let man p = [
    `S "DESCRIPTION";
    `P p;
    `S "OPTIONS";
    `S "AUTHORS";
    `P "Learn OCaml is written by OCamlPro. Its main authors are Benjamin Canou, \
        Çağdaş Bozman, Grégoire Henry and Louis Gesbert. It is licensed under \
        the MIT License.";
    `S "BUGS";
    `P "Bugs should be reported to \
        $(i,https://github.com/ocaml-sf/learn-ocaml/issues)";
  ]

let get_config_o ?save_back o =
  let open Args_global in
  get_config ~local:o.local ?save_back o.server_url o.token

module Grade = struct
  open Args_exercises
  let grade go eo =
    Console.enable_colors := eo.color;
    Console.enable_utf8 := eo.color;
    get_config_o go
    >>= fun { ConfigFile.server; token } ->
    let status_line =
      if eo.verbosity >= 2 then Printf.eprintf "%s..\n" else Console.status_line
    in
    let solution, exercise_id =
      match eo.solution_file, eo.exercise_id with
      | None, _ -> Printf.eprintf "You must specify a file to grade.\n%!"; exit 2
      | Some f, Some id -> f, id
      | Some f, None ->
         let id = Filename.remove_extension f in
         f, id
    in
    status_line "Reading solution.";
    Lwt_io.with_file ~mode:Lwt_io.Input solution Lwt_io.read
    >>= fun solution ->
    status_line "Fetching exercise data from server.";
    fetch_exercise server token exercise_id
    >>= fun (_meta, exercise, deadline) ->
    if deadline = Some 0. then
      Printf.eprintf
        "[ERROR] The deadline is expired, you won't be able to submit.\n";
    Grading_cli.get_grade ~callback:status_line ?timeout:None
      exercise solution
    >>= fun (report, ex_stdout, ex_stderr, ex_outcome) ->
    flush stderr;
    let pr col title s =
      if eo.verbosity >= 1 then
        let s = String.trim s in
        if s <> "" then
          prerr_string (Console.block ~title ~border_color:[col] s)
    in
    pr `Green "stdout" ex_stdout;
    pr `Red "stderr" ex_stderr;
    pr `Cyan "outcome" ex_outcome;
    if eo.verbosity >= 1 then prerr_newline ();
    match report with
    | Error e ->
       let str =
         match Grading.string_of_exn e with
         | Some s -> s
         | None   -> Printexc.to_string e
       in
       Printf.eprintf "[ERROR] Could not do the grading:\n%s\n" str;
       Lwt.return 10
    | Ok report ->
       (match eo.output_format with
        | `Console -> console_report ~verbose:(eo.verbosity > 0) exercise report
        | `Raw ->
           Report.print Format.std_formatter report
        | `Html ->
           Report.output_html Format.std_formatter report
        | `Json ->
           match Json_encoding.construct Report.enc report
           with
           | `O _ | `A _ as json -> Ezjsonm.to_channel ~minify:false stdout json
           | _ -> assert false);
       if deadline = Some 0. then
         (Printf.eprintf "Results NOT saved to server (deadline expired)\n";
          Lwt.return 1)
       else
         upload_report server token exercise solution report >>= fun _ ->
         Printf.eprintf "Results saved to server\n";
         Lwt.return 0

  let man =
    man
      "Grades an OCaml exercise using a learn-ocaml server, and submits \
        solutions."

  let cmd =
    Term.(
      const (fun go eo -> Pervasives.exit (Lwt_main.run (grade go eo)))
      $ Args_global.term $ Args_exercises.term),
    Term.info ~man
      ~doc:"Learn-ocaml grading client"
      "grade"
end

let use_global f =
  Term.(
    const (fun o -> Pervasives.exit (Lwt_main.run (f o)))
    $ Args_global.term)

module Print_token = struct
  let print_tok o =
    get_config_o o
    >>= fun config ->
    Lwt_io.print (Token.to_string config.ConfigFile.token ^ "\n")
    >|= fun () -> 0

  let man = man "Just print the configured user token"

  let cmd =
    use_global print_tok,
    Term.info ~man
      ~doc:"Just print the configured user token"
      "print-token"
end

module Print_server = struct
  let print_server o =
    get_config_o o
    >>= fun config ->
    Lwt_io.printl (Uri.to_string config.ConfigFile.server)
    >|= fun () -> 0
                
  let explanation = "Just print the configured server"
                  
  let man = man explanation
          
  let cmd =
    use_global print_server,
    Term.info ~man ~doc:explanation "print-server"
    
end
                    
module Set_options = struct
  let set_opts o =
    get_config_o ~save_back:true o
    >|= fun _ -> 0

  let man =
    man
      "Overwrite the configuration file with the command-line options \
       ($(b,--server), $(b,--token))"

  let cmd =
    use_global set_opts,
    Term.info ~man
      ~doc:"Set configuration"
      "set-options"
end

let write_exercise_file id str =
  let f = Filename.concat (Sys.getcwd ()) (id ^ ".ml") in
  if Sys.file_exists f then
    (Printf.eprintf "File %s already exists, not overwriting.\n" f;
     Lwt.return_unit)
  else
    Lwt_io.(with_file ~mode:Output ~perm:0o600 f) @@ fun oc ->
        Lwt_io.write oc str >|= fun () ->
        Printf.eprintf "Wrote file %s\n%!" f

module Fetch = struct
  let fetch_save server_url token =
    Lwt.catch (fun () -> fetch server_url (Api.Fetch_save token))
    @@ function
      | Not_found ->
         Printf.ksprintf Lwt.fail_with
           "Token %S not found on the server."
           (Token.to_string token)
      | e -> Lwt.fail e

<<<<<<< HEAD
  let write_save_files lst save =
    let has_to_fetch x = match lst with
      | [] -> true
      | _ -> List.mem x lst
    in
    Lwt_list.fold_left_s (fun acc (id, st) ->
      if not (has_to_fetch id) then Lwt.return acc
      else
      let f = Filename.concat (Sys.getcwd ()) (id ^ ".ml") in
      (if Sys.file_exists f then
        (Printf.eprintf "File %s already exists, not overwriting.\n" f;
         Lwt.return_unit)
      else
        Lwt_io.(with_file ~mode:Output ~perm:0o600 f) @@ fun oc ->
        Lwt_io.write oc st.Answer.solution >|= fun () ->
        Printf.eprintf "Wrote file %s\n%!" f)
      >|= fun () -> id::acc )
      []
      (SMap.bindings (save.Save.all_exercise_states))
    >>= fun actually_found ->
    match List.filter (fun x -> not (List.mem x actually_found)) lst with
    | [] -> Lwt.return_unit
    | xs ->
       Lwt_list.iter_s
         (fun id ->
           Lwt_io.printl
             ("Warning: exercise " ^ id ^ " was not found on the server"))
         xs

  let fetch o lst =
=======
  let write_save_files save =
  Lwt_list.iter_s (fun (id, st) ->
      write_exercise_file id st.Answer.solution)
    (SMap.bindings (save.Save.all_exercise_states))

  let fetch o =
>>>>>>> ee98ecf9
    get_config_o o
    >>= fun { ConfigFile.server; token } ->
    fetch_save server token
    >>= write_save_files lst
    >|= fun () -> 0

  let man =
    man
      "Fetch the user's solutions on the server to the current directory"

  let cmd =
    Term.(
      const (fun o l -> Pervasives.exit (Lwt_main.run (fetch o l)))
      $ Args_global.term $ Args_fetch.term),
    Term.info ~man
      ~doc:"Fetch the user's solutions"
      "fetch"
end

module Create_token = struct
  open Args_create_token

  let create_tok server_url co =
    match co.nickname with
    | None -> Lwt_io.print "You must provide a nickname\n"
              >|= fun () -> 2
    | Some nickname ->
       get_config_option server_url None
       >>= fun config ->
       let server =
         match config with
         | Some c -> c.ConfigFile.server
         | None -> get_server server_url
       in
       fetch server
         (Api.Create_token (Sha.sha512 co.secret, None, Some nickname))
       >>= fun tok ->
       Lwt_io.print (Token.to_string tok ^ "\n")
       >|= fun () -> 0

  let man = man "Create a token on the server with the desired nickname.\
                 Prodiving a token will test if it exists on the server"

  let cmd =
    Term.(
      const (fun go co -> Pervasives.exit (Lwt_main.run (create_tok go co)))
      $ Args_global.term_server $ Args_create_token.term),
    Term.info ~man
      ~doc:"Create a token"
      "create-token"
end

module Template = struct
  open ConfigFile

  let template o exercise_id =
    match exercise_id with
    | None -> Lwt_io.print "You must provide an exercise id\n"
              >|= fun () -> 2
    | Some exercise_id ->
       get_config_o o
       >>= fun { server; token } ->
       fetch_exercise server token exercise_id
       >>= fun (_meta, exercise, _deadline) ->
       write_exercise_file
         exercise_id
         Learnocaml_exercise.(access File.template exercise)
       >|= fun () -> 0

  let man = man "Get the template of a given exercise"

  let cmd =
    Term.(
      const (fun o id -> Pervasives.exit (Lwt_main.run (template o id)))
      $ Args_global.term $ Args_exercise_id.term),
    Term.info ~man
      ~doc:"Get the template of a given exercise"
      "template"
end

module Main = struct
  let man =
    man
      "Learn-ocaml-client, default command is grade"

  let cmd = fst Grade.cmd,
    Term.info ~version ~man
      ~doc:"Learn-ocaml grading client"
      "learn-ocaml-client"
end

let () =
  match Term.eval_choice ~catch:false Main.cmd
          [ Grade.cmd
          ; Print_token.cmd
          ; Set_options.cmd
          ; Fetch.cmd
          ; Print_server.cmd
          ; Template.cmd
          ; Create_token.cmd ]
  with
  | exception Failure msg ->
      Printf.eprintf "[ERROR] %s\n" msg;
      exit 1
  | `Error _ -> exit 2
  | _ -> exit 0<|MERGE_RESOLUTION|>--- conflicted
+++ resolved
@@ -775,7 +775,6 @@
            (Token.to_string token)
       | e -> Lwt.fail e
 
-<<<<<<< HEAD
   let write_save_files lst save =
     let has_to_fetch x = match lst with
       | [] -> true
@@ -806,14 +805,6 @@
          xs
 
   let fetch o lst =
-=======
-  let write_save_files save =
-  Lwt_list.iter_s (fun (id, st) ->
-      write_exercise_file id st.Answer.solution)
-    (SMap.bindings (save.Save.all_exercise_states))
-
-  let fetch o =
->>>>>>> ee98ecf9
     get_config_o o
     >>= fun { ConfigFile.server; token } ->
     fetch_save server token
