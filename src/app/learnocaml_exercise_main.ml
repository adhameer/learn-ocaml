--- conflicted
+++ resolved
@@ -405,7 +405,6 @@
       Tyxml_js.Html5.[ h1 [ pcdata ex_meta.Exercise.Meta.title ] ;
                        Tyxml_js.Of_dom.of_iFrame text_iframe ] ;
   (* ---- editor pane --------------------------------------------------- *)
-<<<<<<< HEAD
   let editor, ace = setup_editor solution in
   let module EB = Editor_button (struct let ace = ace let buttons_container = editor_toolbar end) in
   EB.cleanup (Learnocaml_exercise.(access File.template exo));
@@ -413,102 +412,8 @@
   EB.download id;
   EB.eval top select_tab;
   let typecheck = typecheck top ace editor in
-=======
-  let editor_pane = find_component "learnocaml-exo-editor-pane" in
-  let editor = Ocaml_mode.create_ocaml_editor (Tyxml_js.To_dom.of_div editor_pane) in
-  let ace = Ocaml_mode.get_editor editor in
-  Ace.set_contents ace ~reset_undo:true
-    (match solution with
-     | Some solution -> solution
-     | None -> Learnocaml_exercise.(access File.template exo)) ;
-  Ace.set_font_size ace 18;
-  begin editor_button
-      ~icon: "cleanup" [%i"Reset"] @@ fun () ->
-    confirm ~title:[%i"START FROM SCRATCH"]
-      [H.pcdata [%i"This will discard all your edits. Are you sure?"]]
-      (fun () ->
-         Ace.set_contents ace (Learnocaml_exercise.(access File.template exo)));
-    Lwt.return ()
-  end ;
-  begin editor_button
-      ~icon: "sync" [%i"Sync"] @@ fun () ->
-    token >>= fun token ->
-    sync_exercise token id ~editor:(Ace.get_contents ace) >|= fun _save -> ()
-  end ;
-  begin editor_button
-      ~icon: "download" [%i"Download"] @@ fun () ->
-    let name = id ^ ".ml" in
-    let contents = Js.string (Ace.get_contents ace) in
-    Learnocaml_common.fake_download ~name ~contents ;
-    Lwt.return ()
-  end ;
-  begin editor_button
-      ~group: toplevel_buttons_group
-      ~icon: "run" [%i"Eval code"] @@ fun () ->
-    Learnocaml_toplevel.execute_phrase top (Ace.get_contents ace) >>= fun _ ->
-    select_tab "toplevel";
-    Lwt.return_unit
-  end ;
-  let typecheck set_class =
-    Learnocaml_toplevel.check top (Ace.get_contents ace) >>= fun res ->
-    let error, warnings =
-      match res with
-      | Toploop_results.Ok ((), warnings) -> None, warnings
-      | Toploop_results.Error (err, warnings) -> Some err, warnings in
-    let transl_loc { Toploop_results.loc_start ; loc_end } =
-      { Ocaml_mode.loc_start ; loc_end } in
-    let error = match error with
-      | None -> None
-      | Some { Toploop_results.locs ; msg ; if_highlight } ->
-          Some { Ocaml_mode.locs = List.map transl_loc locs ;
-                 msg = (if if_highlight <> "" then if_highlight else msg) } in
-    let warnings =
-      List.map
-        (fun { Toploop_results.locs ; msg ; if_highlight } ->
-           { Ocaml_mode.loc = transl_loc (List.hd locs) ;
-             msg = (if if_highlight <> "" then if_highlight else msg) })
-        warnings in
-    Ocaml_mode.report_error ~set_class editor error warnings  >>= fun () ->
-    Ace.focus ace ;
-    Lwt.return () in
 (*------------- prelude -----------------*)
-let prelude_pane =  find_component "learnocaml-exo-prelude" in
-  let prelude = Learnocaml_exercise.(decipher File.prelude exo) in
-  if prelude <> "" then begin
-    let open Tyxml_js.Html5 in
-    let state = ref (match arg "prelude" with
-        | exception Not_found -> true
-        | "shown" -> true
-        | "hidden" -> false
-        | _ -> failwith "Bad format for argument prelude.") in
-    let prelude_btn = button [] in
-    let prelude_title = h1 [ pcdata [%i"OCaml prelude"] ;
-                             prelude_btn ] in
-    let prelude_container =
-      pre ~a: [ a_class [ "toplevel-code" ] ]
-        (Learnocaml_toplevel_output.format_ocaml_code prelude) in
-    let update () =
-      if !state then begin
-        Manip.replaceChildren prelude_btn [ pcdata ("↳ "^[%i"Hide"]) ] ;
-        Manip.SetCss.display prelude_container "" ;
-        Manip.SetCss.top editor_pane "193px" ;
-        Manip.SetCss.bottom editor_pane "40px" ;
-        Ace.resize ace true;
-        set_arg "prelude" "shown"
-      end else begin
-        Manip.replaceChildren prelude_btn [ pcdata ("↰ "^[%i"Show"]) ] ;
-        Manip.SetCss.display prelude_container "none" ;
-        Manip.SetCss.top editor_pane "43px" ;
-        Manip.SetCss.bottom editor_pane "40px" ;
-        Ace.resize ace true;
-        set_arg "prelude" "hidden"
-      end in
-    update () ;
-    Manip.Ev.onclick prelude_btn
-      (fun _ -> state := not !state ; update () ; true) ;
-    Manip.appendChildren prelude_pane
-      [ prelude_title ; prelude_container ]
-  end ;
+  setup_prelude_pane ace Learnocaml_exercise.(decipher File.prelude exo);
   Js.Opt.case
     (text_iframe##.contentDocument)
     (fun () -> failwith "cannot edit iframe document")
@@ -516,7 +421,6 @@
        d##open_;
        d##write (Js.string (exercise_text ex_meta exo));
        d##close) ;
->>>>>>> 51cc2b47
   (* ---- main toolbar -------------------------------------------------- *)
   let exo_toolbar = find_component "learnocaml-exo-toolbar" in
   let toolbar_button = button ~container: exo_toolbar ~theme: "light" in
