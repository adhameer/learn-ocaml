--- conflicted
+++ resolved
@@ -386,7 +386,6 @@
 
 end
 
-<<<<<<< HEAD
 module Partition : sig
   type t =
   {
@@ -399,7 +398,8 @@
   }
 
   val enc: t Json_encoding.encoding
-=======
+end
+
 module Playground : sig
   type id = string
 
@@ -430,6 +430,4 @@
     val enc: t Json_encoding.encoding
 
   end
-
->>>>>>> 18f0ddcb
 end